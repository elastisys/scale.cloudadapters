--- conflicted
+++ resolved
@@ -154,13 +154,11 @@
         verify(virtualMachine, times(1)).destroy_Task();
     }
 
-<<<<<<< HEAD
     @Test
     public void testPendingMachines() {
         List<String> pendingMachines = vsphereClient.pendingVirtualMachines();
     }
 
-=======
     /**
      * This test does not test much, just that the client does not crash in case of
      * interruptions when trying to terminate a machine.
@@ -187,6 +185,5 @@
         when(destroyTask.waitForTask()).thenThrow(InterruptedException.class);
         vsphereClient.terminateVirtualMachines(Arrays.asList("Vm_destroy"));
     }
->>>>>>> 3b459271
 
 }